// Copyright 2017 Google Inc.
//
// Licensed under the Apache License, Version 2.0 (the "License");
// you may not use this file except in compliance with the License.
// You may obtain a copy of the License at
//
//     http://www.apache.org/licenses/LICENSE-2.0
//
// Unless required by applicable law or agreed to in writing, software
// distributed under the License is distributed on an "AS IS" BASIS,
// WITHOUT WARRANTIES OR CONDITIONS OF ANY KIND, either express or implied.
// See the License for the specific language governing permissions and
// limitations under the License.

#ifndef SLING_FRAME_OBJECT_H_
#define SLING_FRAME_OBJECT_H_

#include <atomic>
#include <functional>
#include <string>
#include <unordered_map>
#include <unordered_set>
#include <utility>
#include <vector>

#include "sling/base/logging.h"
#include "sling/base/macros.h"
#include "sling/frame/store.h"
#include "sling/string/text.h"

namespace sling {

class String;
class Frame;
class Symbol;
class Array;

// Vector of handles that are tracked as external references.
class Handles : public std::vector<Handle>, public External {
 public:
  explicit Handles(Store *store) : External(store) {}

  void GetReferences(Range *range) override {
    range->begin = data();
    range->end = data() + size();
  }
};

// Vector of slots that are tracked as external references.
class Slots : public std::vector<Slot>, public External {
 public:
  explicit Slots(Store *store) : External(store) {}

  void GetReferences(Range *range) override {
    range->begin = reinterpret_cast<Handle *>(data());
    range->end = reinterpret_cast<Handle *>(data() + size());
  }
};

// Memory space for tracked handles.
class HandleSpace : public Space<Handle>, public External {
 public:
  explicit HandleSpace(Store *store) : External(store) {}

  void GetReferences(Range *range) override {
    range->begin = base();
    range->end = end();
  }
};

// Hash map and set keyed by handle.
template<typename T> using HandleMap = std::unordered_map<Handle, T, HandleHash>;
typedef std::unordered_set<Handle, HandleHash> HandleSet;

// Name with lazy lookup that can be initialized as static variables and
// then later be resolved using a Names object, e.g.:
//
// class MyClass {
//  public:
//   MyClass(Store *store) { names_.Bind(store); }
//   Handle foo(const Frame &f) { return f.Get(s_foo_); }
//   Handle bar(const Frame &f) { return f.Get(s_bar_); }
//  private:
//   Names names_;
//   Name s_foo_{names, "foo"};
//   Name s_bar_{names, "bar"};
// };

class Name;

class Names {
 public:
  // Adds name to name list.
  void Add(Name *name);

  // Resolves the names for all the name objects in the name list. Returns false
  // if some of the names could not be resolved. This is not an error, but it
  // means that the names need to be resolved with the Lookup() method.
  bool Bind(Store *store);
  bool Bind(const Store *store);

 private:
  Name *list_ = nullptr;
};

class Name {
 public:
  // Empty constructor.
  Name() {}

  // Initializes name without adding it to a name list.
  explicit Name(const string &name) : name_(name) {}

  // Initializes name and adds it to the names object.
  Name(Names &names, const string &name) : name_(name) { names.Add(this); }

  // Looks up name, or use the handle if it has already been resolved.
  Handle Lookup(Store *store) const {
    if (!handle_.IsNil()) {
      DCHECK(store == store_ || store->globals() == store_);
      return handle_;
    } else {
      return store->Lookup(name_);
    }
  }

  // Accessors.
  Handle handle() const { return handle_; }
  void set_handle(Handle handle) { handle_ = handle; }
  const string &name() const { return name_; }
  void set_name(const string &name) { name_ = name; }
  const Store *store() const { return store_; }
  void set_store(const Store *store) { store_ = store; }

 private:
  // The Names class needs access to bind the name.
  friend class Names;

  // Handle for name. This is nil if the name has not been resolved.
  Handle handle_ = Handle::nil();

  // Symbol name.
  string name_;

  // Store for name.
  const Store *store_ = nullptr;

  // Next name in the name list.
  Name *next_ = nullptr;
};

class SharedNames : public Names {
 public:
<<<<<<< HEAD
  ~SharedNames() { CHECK_EQ(refs_, 0); }

=======
>>>>>>> db6b8723
  // Reference counting for shared names object.
  void AddRef() const { refs_.fetch_add(1); };
  void Release() const { if (refs_.fetch_sub(1) == 1) delete this; }

<<<<<<< HEAD
=======
 protected:
  ~SharedNames() { CHECK_EQ(refs_, 0); }

>>>>>>> db6b8723
 private:
  // Reference count.
  mutable std::atomic<int> refs_{1};
};

// The Object class is the base class for holding references to heap objects.
// These can also contain tagged values for integer and floating-point numbers.
class Object : public Root {
 public:
  // Default constructor that initializes the object to the number zero.
  Object() : Root(nullptr, Handle::zero()), store_(nullptr) {}

  // Initializes object reference.
  Object(Store *store, Handle handle) : Root(store, handle), store_(store) {}

  // Looks up object in symbol table.
  Object(Store *store, Text id)
      : Root(store, store->Lookup(id)), store_(store) {}

  // Copy constructor.
  Object(const Object &other) : Root(other.handle_), store_(other.store_) {
    if (other.locked()) Link(&other);
  }

  // Assignment operator.
  Object &operator =(const Object &other);

  // Check if object is valid, i.e. is not nil.
  bool valid() const { return !IsNil(); }
  bool invalid() const { return IsNil(); }

  // Returns the object type. This can either be a simple type (integer or
  // float) or an complex type (string, frame, symbol, etc.).
  Type type() const;

  // Object type checking.
  bool IsInt() const { return handle_.IsInt(); }
  bool IsFloat() const { return handle_.IsFloat(); }
  bool IsNumber() const { return handle_.IsNumber(); }
  bool IsRef() const { return handle_.IsRef(); }
  bool IsGlobal() const { return handle_.IsGlobalRef(); }
  bool IsLocal() const { return handle_.IsLocalRef(); }

  // Value checking.
  bool IsNil() const { return handle_.IsNil(); }
  bool IsId() const { return handle_.IsId(); }
  bool IsFalse() const { return handle_.IsFalse(); }
  bool IsTrue() const { return handle_.IsTrue(); }
  bool IsZero() const { return handle_.IsZero(); }
  bool IsOne() const { return handle_.IsOne(); }

  // Returns object as integer.
  int AsInt() const { return handle_.AsInt(); }

  // Returns object as boolean.
  bool AsBool() const { return handle_.AsBool(); }

  // Returns object as floating-point number.
  float AsFloat() const { return handle_.AsFloat(); }

  // Type checking.
  bool IsString() const { return IsRef() && datum()->IsString(); }
  bool IsFrame() const { return IsRef() && datum()->IsFrame(); }
  bool IsSymbol() const { return IsRef() && datum()->IsSymbol(); }
  bool IsArray() const { return IsRef() && datum()->IsArray(); }

  // Converts to specific types. If the type does not match, nil is returned.
  String AsString() const;
  Frame AsFrame() const;
  Symbol AsSymbol() const;
  Array AsArray() const;

  // Returns a display name for the object.
  string DebugString() const { return store_->DebugString(handle_); }

  // Returns handle for value.
  Handle handle() const { return handle_; }

  // Returns reference to store for value.
  Store *store() const { return store_; }

 protected:
  // Dereferences object reference.
  Datum *datum() const { return store_->Deref(handle_); }

  // Object store for accessing datum.
  Store *store_;
};

// Reference to string in store.
class String : public Object {
 public:
  // Initializes to invalid string.
  String() : Object(nullptr, Handle::nil()) {}

  // Initializes a reference to an existing string object in the store.
  String(Store *store, Handle handle);

  // Creates new string in store.
  String(Store *store, Text str);

  // Copy constructor.
  String(const String &other) : Object(other) {}

  // Assignment operator.
  String &operator =(const String &other);

  // Returns the size of the string.
  int size() const { return str()->size(); }

  // Returns string contents of string object.
  string value() const {
    StringDatum *s = str();
    return string(s->data(), s->size());
  }

  // Returns string buffer.
  Text text() const { return str()->str(); }

  // Compares this string to a string buffer.
  bool equals(Text other) const {
    return str()->equals(other);
  }

 private:
  // Dereferences string reference.
  StringDatum *str() const { return datum()->AsString(); }
};

// Reference to symbol object in store.
class Symbol : public Object {
 public:
  // Initializes to invalid symbol.
  Symbol() : Object(nullptr, Handle::nil()) {}

  // Initializes a reference to an existing symbol object in the store.
  Symbol(Store *store, Handle handle);

  // Looks up symbol in symbol table.
  Symbol(Store *store, Text id);

  // Copy constructor which acquires a new lock for the symbol.
  Symbol(const Symbol &other) : Object(other) {}

  // Assignment operator.
  Symbol &operator =(const Symbol &other);

  // Returns symbol name.
  Object GetName() const;

  // Returns symbol value.
  Object GetValue() const;

  // Returns symbol name as text.
  Text name() const {
    StringDatum *symname = store()->GetString(symbol()->name);
    return Text(symname->data(), symname->size());
  }

  // Checks if symbol is bound.
  bool IsBound() const { return symbol()->bound(); }

 private:
  // Dereferences symbol reference.
  SymbolDatum *symbol() const { return datum()->AsSymbol(); }
};

// Reference to array object in store.
class Array : public Object {
 public:
  // Initializes to invalid array.
  Array() : Object(nullptr, Handle::nil()) {}

  // Initializes a reference to an existing array object in the store.
  Array(Store *store, Handle handle);

  // Copy constructor which acquires a new lock for the array.
  Array(const Array &other) : Object(other) {}

  // Creates a new array in the store.
  Array(Store *store, int size);
  Array(Store *store, const Handle *begin, const Handle *end);
  Array(Store *store, const std::vector<Handle> &contents)
      : Array(store, contents.data(), contents.data() + contents.size()) {}

  // Assignment operator.
  Array &operator =(const Array &other);

  // Returns the number of element in the array
  int length() const { return array()->length(); }

  // Gets element from array.
  Handle get(int index) const { return array()->get(index); }

  // Sets element in array.
  void set(int index, Handle value) const { *array()->at(index) = value; }

 private:
  // Dereferences array reference.
  ArrayDatum *array() const { return datum()->AsArray(); }
};

// Reference to frame in store.
class Frame : public Object {
 public:
  // Default constructor that initializes the object reference to nil.
  Frame() : Object(nullptr, Handle::nil()) {}

  // Initializes an reference to an existing frame in the store.
  Frame(Store *store, Handle handle);

  // Looks up frame in symbol table.
  Frame(Store *store, Text id);

  // Copy constructor which acquires a new lock for the frame reference.
  Frame(const Frame &other) : Object(other) {}

  // Creates a new frame in the store.
  Frame(Store *store, Slot *begin, Slot *end);
  Frame(Store *store, std::vector<Slot> *slots)
      : Frame(store, slots->data(), slots->data() + slots->size()) {}

  // Assignment operator.
  Frame &operator =(const Frame &other);

  // Checks if frame is a proxy.
  bool IsProxy() const { return frame()->IsProxy(); }

  // Checks if frame has an id.
  bool IsNamed() const { return frame()->IsNamed(); }

  // Checks if frame is anonymous, i.e. has no ids.
  bool IsAnonymous() const { return frame()->IsAnonymous(); }

  // Returns the number of slots in the frame.
  int size() const { return frame()->size() / sizeof(Slot); }

  // Returns slot name as handle.
  Handle name(int index) const {
    DCHECK_GE(index, 0);
    DCHECK_LT(index, size());
    return frame()->begin()[index].name;
  }

  // Returns slot value as handle.
  Handle value(int index) const {
    DCHECK_GE(index, 0);
    DCHECK_LT(index, size());
    return frame()->begin()[index].value;
  }

  // Gets (first) id for the object.
  Object id() const {
    // For proxies, the first slot is always the id slot.
    return IsProxy() ? Object(store_, value(0)) : Get(Handle::id());
  }

  // Returns the (first) id as a text.
  Text Id() const;

  // Checks if frame has named slot.
  bool Has(Handle name) const;
  bool Has(const Object &name) const;
  bool Has(const Name &name) const;
  bool Has(Text name) const;

  // Gets slot value.
  Object Get(Handle name) const;
  Object Get(const Object &name) const;
  Object Get(const Name &name) const;
  Object Get(Text name) const;

  // Gets slot value as frame.
  Frame GetFrame(Handle name) const;
  Frame GetFrame(const Object &name) const;
  Frame GetFrame(const Name &name) const;
  Frame GetFrame(Text name) const;

  // Gets slot value as symbol.
  Symbol GetSymbol(Handle name) const;
  Symbol GetSymbol(const Object &name) const;
  Symbol GetSymbol(const Name &name) const;
  Symbol GetSymbol(Text name) const;

  // Gets slot value as string.
  string GetString(Handle name) const;
  string GetString(const Object &name) const;
  string GetString(const Name &name) const;
  string GetString(Text name) const;

  // Gets slot value as text buffer.
  Text GetText(Handle name) const;
  Text GetText(const Object &name) const;
  Text GetText(const Name &name) const;
  Text GetText(Text name) const;

  // Get slot value as integer.
  int GetInt(Handle name, int defval) const;
  int GetInt(Handle name) const { return GetInt(name, 0); }
  int GetInt(const Object &name, int defval) const;
  int GetInt(const Object &name) const  { return GetInt(name, 0); }
  int GetInt(const Name &name, int defval) const;
  int GetInt(const Name &name) const  { return GetInt(name, 0); }
  int GetInt(Text name, int defval) const;
  int GetInt(Text name) const { return GetInt(name, 0); }

  // Get slot value as boolean.
  bool GetBool(Handle name) const;
  bool GetBool(const Object &name) const;
  bool GetBool(const Name &name) const;
  bool GetBool(Text name) const;

  // Get slot value as float.
  float GetFloat(Handle name) const;
  float GetFloat(const Object &name) const;
  float GetFloat(const Name &name) const;
  float GetFloat(Text name) const;

  // Get slot value as handle.
  Handle GetHandle(Handle name) const;
  Handle GetHandle(const Object &name) const;
  Handle GetHandle(const Name &name) const;
  Handle GetHandle(Text name) const;

  // Resolve slot value by following is: chain.
  Handle Resolve(Handle name) const;
  Handle Resolve(const Object &name) const;
  Handle Resolve(const Name &name) const;
  Handle Resolve(Text name) const;

  // Checks frame type, i.e. checks if frame has an isa/is slot with the type.
  bool IsA(Handle type) const;
  bool IsA(const Name &type) const;
  bool Is(Handle type) const;
  bool Is(const Name &type) const;

  // Adds handle slot to frame.
  Frame &Add(Handle name, Handle value);
  Frame &Add(const Object &name, Handle value);
  Frame &Add(const Name &name, Handle value);
  Frame &Add(Text name, Handle value);
  Frame &Add(Handle value);

  // Adds slot to frame.
  Frame &Add(Handle name, const Object &value);
  Frame &Add(Handle name, const Name &value);
  Frame &Add(const Object &name, const Object &value);
  Frame &Add(const Object &name, const Name &value);
  Frame &Add(const Name &name, const Object &value);
  Frame &Add(const Name &name, const Name &value);
  Frame &Add(Text name, const Object &value);
  Frame &Add(Text name, const Name &value);

  // Adds integer slot to frame.
  Frame &Add(Handle name, int value);
  Frame &Add(const Object &name, int value);
  Frame &Add(const Name &name, int value);
  Frame &Add(Text name, int value);
  Frame &Add(int value);

  // Adds boolean slot to frame.
  Frame &Add(Handle name, bool value);
  Frame &Add(const Object &name, bool value);
  Frame &Add(const Name &name, bool value);
  Frame &Add(Text name, bool value);
  Frame &Add(bool value);

  // Adds floating point slot to frame.
  Frame &Add(Handle name, float value);
  Frame &Add(const Object &name, float value);
  Frame &Add(const Name &name, float value);
  Frame &Add(Text name, float value);
  Frame &Add(float value);

  Frame &Add(Handle name, double value);
  Frame &Add(const Object &name, double value);
  Frame &Add(const Name &name, double value);
  Frame &Add(Text name, double value);
  Frame &Add(double value);

  // Adds string slot to frame.
  Frame &Add(Handle name, Text value);
  Frame &Add(const Object &name, Text value);
  Frame &Add(const Name &name, Text value);
  Frame &Add(Text name, Text value);
  Frame &Add(Text value);

  Frame &Add(Handle name, const char *value);
  Frame &Add(const Object &name, const char *value);
  Frame &Add(const Name &name, const char *value);
  Frame &Add(Text name, const char *value);
  Frame &Add(const char *value);

  // Adds slot with symbol link to frame. This will link to a proxy if the
  // symbol is not already defined.
  Frame &AddLink(Handle name, Text symbol);
  Frame &AddLink(const Object &name, Text symbol);
  Frame &AddLink(const Name &name, Text symbol);
  Frame &AddLink(Text name, Text symbol);
  Frame &AddLink(Text symbol);

  // Adds isa: slot to frame.
  Frame &AddIsA(Handle type);
  Frame &AddIsA(const Object &type);
  Frame &AddIsA(const Name &type);
  Frame &AddIsA(Text type);
  Frame &AddIsA(const String &type);

  // Adds is: slot to frame.
  Frame &AddIs(Handle type);
  Frame &AddIs(const Object &type);
  Frame &AddIs(const Name &type);
  Frame &AddIs(Text type);
  Frame &AddIs(const String &type);

  // Sets slot to handle value.
  Frame &Set(Handle name, Handle value);
  Frame &Set(const Object &name, Handle value);
  Frame &Set(const Name &name, Handle value);
  Frame &Set(Text name, Handle value);

  // Sets slot to frame value.
  Frame &Set(Handle name, const Object &value);
  Frame &Set(Handle name, const Name &value);
  Frame &Set(const Object &name, const Object &value);
  Frame &Set(const Object &name, const Name &value);
  Frame &Set(const Name &name, const Object &value);
  Frame &Set(const Name &name, const Name &value);
  Frame &Set(Text name, const Object &value);
  Frame &Set(Text name, const Name &value);

  // Sets slot to integer value.
  Frame &Set(Handle name, int value);
  Frame &Set(const Object &name, int value);
  Frame &Set(const Name &name, int value);
  Frame &Set(Text name, int value);

  // Sets slot to boolean value.
  Frame &Set(Handle name, bool value);
  Frame &Set(const Object &name, bool value);
  Frame &Set(const Name &name, bool value);
  Frame &Set(Text name, bool value);

  // Sets slot to floating point value.
  Frame &Set(Handle name, float value);
  Frame &Set(const Object &name, float value);
  Frame &Set(const Name &name, float value);
  Frame &Set(Text name, float value);

  Frame &Set(Handle name, double value);
  Frame &Set(const Object &name, double value);
  Frame &Set(const Name &name, double value);
  Frame &Set(Text name, double value);

  // Sets slot to string value.
  Frame &Set(Handle name, Text value);
  Frame &Set(const Object &name, Text value);
  Frame &Set(const Name &name, Text value);
  Frame &Set(Text name, Text value);

  Frame &Set(Handle name, const char *value);
  Frame &Set(const Object &name, const char *value);
  Frame &Set(const Name &name, const char *value);
  Frame &Set(Text name, const char *value);

  // Sets slot to link to a frame. This will link to a proxy if the symbol is
  // not already defined.
  Frame &SetLink(Handle name, Text symbol);
  Frame &SetLink(const Object &name, Text symbol);
  Frame &SetLink(const Name &name, Text symbol);
  Frame &SetLink(Text name, Text symbol);

  // Iterator for iterating over all slots in a frame.
  class iterator {
   public:
    iterator(Store *store, const Slot *slot) : slot_(slot), store_(store) {
      store_->LockGC();
    }
    ~iterator() {
      store_->UnlockGC();
    }

    bool operator !=(const iterator &other) const {
      return slot_ != other.slot_;
    }

    const Slot &operator *() const { return *slot_; }

    const iterator &operator ++() { ++slot_; return *this; }

   private:
    const Slot *slot_;
    Store *store_;
  };

  const iterator begin() const { return iterator(store(), frame()->begin()); }
  const iterator end() const { return iterator(store(), frame()->end()); }

  // Slot predicate for iterator.
  typedef std::function<bool(const Slot *slot)> Predicate;

  // Iterator for iterating over all slots matching the predicate.
  class filterator {
   public:
    filterator(const Slot *slot, const Slot *end, const Predicate &predicate)
        : slot_(slot), end_(end), predicate_(predicate) {
      while (slot_ != end_ && !predicate_(slot_)) ++slot_;
    }

    bool operator !=(const filterator &other) const {
      return slot_ != other.slot_;
    }

    const Slot &operator *() const { return *slot_; }

    const filterator &operator ++() {
      ++slot_;
      while (slot_ != end_ && !predicate_(slot_)) ++slot_;
      return *this;
    }

   private:
    const Slot *slot_;
    const Slot *end_;
    const Predicate &predicate_;
  };

  // Filter for iterating over all slots in frame that match the predicate.
  class Filter {
   public:
    Filter(const Frame &frame, const Predicate &predicate)
        : frame_(frame), predicate_(predicate) {
      frame_.store()->LockGC();
    }

    ~Filter() { frame_.store()->UnlockGC(); }

    const filterator begin() const {
      return filterator(
          frame_.frame()->begin(),
          frame_.frame()->end(),
          predicate_);
    }

    const filterator end() const {
      return filterator(
          frame_.frame()->end(),
          frame_.frame()->end(),
          predicate_);
    }

   private:
    const Frame &frame_;
    const Predicate &predicate_;
  };

  // Iterates over all slots with a given name.
  Filter Slots(Handle name) const {
    return Filter(*this, [name](const Slot *slot) {
      return slot->name == name;
    });
  }

  Filter Slots(const Name &name) const {
    Handle h = name.Lookup(store());
    return Filter(*this, [h](const Slot *slot) {
      return slot->name == h;
    });
  }

  Filter Slots(Text name) const {
    Handle h = store()->Lookup(name);
    return Filter(*this, [h](const Slot *slot) {
      return slot->name == h;
    });
  }

  // Returns nil frame object.
  static Frame nil() { return Frame(); }

 private:
  // Dereferences frame reference.
  FrameDatum *frame() { return datum()->AsFrame(); }
  const FrameDatum *frame() const { return datum()->AsFrame(); }
};

// A builder is used for creating new frames in a store.
class Builder : public External {
 public:
  // Initializes object builder for store.
  explicit Builder(Store *store);

  // Initializes a builder from an existing frame and copies its slots.
  explicit Builder(const Frame &frame);
  Builder(Store *store, Handle handle);
  Builder(Store *store, Text id);

  ~Builder() override;

  // Adds handle slot to frame.
  Builder &Add(Handle name, Handle value);
  Builder &Add(const Object &name, Handle value);
  Builder &Add(const Name &name, Handle value);
  Builder &Add(Text name, Handle value);
  Builder &Add(Handle value);

  // Adds slot to frame.
  Builder &Add(Handle name, const Object &value);
  Builder &Add(Handle name, const Name &value);
  Builder &Add(const Object &name, const Object &value);
  Builder &Add(const Object &name, const Name &value);
  Builder &Add(const Name &name, const Object &value);
  Builder &Add(const Name &name, const Name &value);
  Builder &Add(Text name, const Object &value);
  Builder &Add(Text name, const Name &value);

  // Adds integer slot to frame.
  Builder &Add(Handle name, int value);
  Builder &Add(const Object &name, int value);
  Builder &Add(const Name &name, int value);
  Builder &Add(Text name, int value);
  Builder &Add(int value);

  // Adds boolean slot to frame.
  Builder &Add(Handle name, bool value);
  Builder &Add(const Object &name, bool value);
  Builder &Add(const Name &name, bool value);
  Builder &Add(Text name, bool value);
  Builder &Add(bool value);

  // Adds floating point slot to frame.
  Builder &Add(Handle name, float value);
  Builder &Add(const Object &name, float value);
  Builder &Add(const Name &name, float value);
  Builder &Add(Text name, float value);
  Builder &Add(float value);

  Builder &Add(Handle name, double value);
  Builder &Add(const Object &name, double value);
  Builder &Add(const Name &name, double value);
  Builder &Add(Text name, double value);
  Builder &Add(double value);

  // Adds string slot to frame.
  Builder &Add(Handle name, Text value);
  Builder &Add(const Object &name, Text value);
  Builder &Add(const Name &name, Text value);
  Builder &Add(Text name, Text value);
  Builder &Add(Text value);

  Builder &Add(Handle name, const char *value);
  Builder &Add(const Object &name, const char *value);
  Builder &Add(const Name &name, const char *value);
  Builder &Add(Text name, const char *value);
  Builder &Add(const char *value);

  // Adds slot with symbol link to frame. This will link to a proxy if the
  // symbol is not already defined.
  Builder &AddLink(Handle name, Text symbol);
  Builder &AddLink(const Object &name, Text symbol);
  Builder &AddLink(const Name &name, Text symbol);
  Builder &AddLink(Text name, Text symbol);
  Builder &AddLink(Text symbol);

  // Adds id: slot to frame.
  Builder &AddId(Handle id);
  Builder &AddId(const Object &id);
  Builder &AddId(Text id);
  Builder &AddId(const String &id);

  // Adds isa: slot to frame.
  Builder &AddIsA(Handle type);
  Builder &AddIsA(const Object &type);
  Builder &AddIsA(const Name &type);
  Builder &AddIsA(Text type);
  Builder &AddIsA(const String &type);

  // Adds is: slot to frame.
  Builder &AddIs(Handle type);
  Builder &AddIs(const Object &type);
  Builder &AddIs(const Name &type);
  Builder &AddIs(Text type);
  Builder &AddIs(const String &type);

  // Adds all the slots from another frame.
  Builder &AddFrom(Handle other);
  Builder &AddFrom(const Frame &other) { return AddFrom(other.handle()); }

  // Deletes slot(s) from frame.
  Builder &Delete(Handle name);
  Builder &Delete(const Object &name);
  Builder &Delete(const Name &name);
  Builder &Delete(Text name);

  // Sets slot to handle value.
  Builder &Set(Handle name, Handle value);
  Builder &Set(const Object &name, Handle value);
  Builder &Set(const Name &name, Handle value);
  Builder &Set(Text name, Handle value);

  // Sets slot to frame value.
  Builder &Set(Handle name, const Object &value);
  Builder &Set(Handle name, const Name &value);
  Builder &Set(const Object &name, const Object &value);
  Builder &Set(const Object &name, const Name &value);
  Builder &Set(const Name &name, const Object &value);
  Builder &Set(const Name &name, const Name &value);
  Builder &Set(Text name, const Object &value);
  Builder &Set(Text name, const Name &value);

  // Sets slot to integer value.
  Builder &Set(Handle name, int value);
  Builder &Set(const Object &name, int value);
  Builder &Set(const Name &name, int value);
  Builder &Set(Text name, int value);

  // Sets slot to boolean value.
  Builder &Set(Handle name, bool value);
  Builder &Set(const Object &name, bool value);
  Builder &Set(const Name &name, bool value);
  Builder &Set(Text name, bool value);

  // Sets slot to floating point value.
  Builder &Set(Handle name, float value);
  Builder &Set(const Object &name, float value);
  Builder &Set(const Name &name, float value);
  Builder &Set(Text name, float value);

  Builder &Set(Handle name, double value);
  Builder &Set(const Object &name, double value);
  Builder &Set(const Name &name, double value);
  Builder &Set(Text name, double value);

  // Sets slot to string value.
  Builder &Set(Handle name, Text value);
  Builder &Set(const Object &name, Text value);
  Builder &Set(const Name &name, Text value);
  Builder &Set(Text name, Text value);

  Builder &Set(Handle name, const char *value);
  Builder &Set(const Object &name, const char *value);
  Builder &Set(const Name &name, const char *value);
  Builder &Set(Text name, const char *value);

  // Sets slot to link to a frame. This will link to a proxy if the symbol is
  // not already defined.
  Builder &SetLink(Handle name, Text symbol);
  Builder &SetLink(const Object &name, Text symbol);
  Builder &SetLink(const Name &name, Text symbol);
  Builder &SetLink(Text name, Text symbol);

  // Creates frame from the slots in the frame builder.
  Frame Create() const;

  // Update existing frame with new slots.
  void Update() const;

  // Clears all the slots.
  Builder &Clear() { slots_.reset(); return *this; }

  // Checks if this is a new frame, i.e. the existing handle is nil or points
  // to a proxy.
  bool IsNew() const { return handle_.IsNil() || store_->IsProxy(handle_); }

  // Returns the range of object references. This is used by the GC to keep all
  // the referenced objects in the object builder slots alive.
  void GetReferences(Range *range) override;

  // Returns the store behind the builder.
  Store *store() { return store_; }

 private:
  // Initial number of slots reserved.
  static const int kInitialSlots = 16;

  // Adds new slot to the frame builder.
  Slot *NewSlot() {
    Slot *slot = slots_.push();
    slot->name = Handle::nil();
    slot->value = Handle::nil();
    return slot;
  }

  // Finds first slot with name, or adds a new slot with that name.
  Slot *NamedSlot(Handle name) {
    for (Slot *slot = slots_.base(); slot < slots_.end(); ++slot) {
      if (slot->name == name) return slot;
    }
    Slot *slot = slots_.push();
    slot->name = name;
    slot->value = Handle::nil();
    return slot;
  }

  // Store where frames should be created.
  Store *store_;

  // Handle for frame to be replaced, or nil if we should construct a new
  // frame.
  Handle handle_;

  // Slots for frame builder.
  Space<Slot> slots_;

  DISALLOW_IMPLICIT_CONSTRUCTORS(Builder);
};

// Comparison operators.
inline bool operator ==(const Object &a, const Object &b) {
  return a.handle() == b.handle();
}

inline bool operator !=(const Object &a, const Object &b) {
  return a.handle() != b.handle();
}

inline bool operator ==(const Object &a, Handle b) {
  return a.handle() == b;
}

inline bool operator !=(const Object &a, Handle b) {
  return a.handle() != b;
}

inline bool operator ==(const Object &a, const Name &b) {
  return a.handle() == b.Lookup(a.store());
}

inline bool operator !=(const Object &a, const Name &b) {
  return a.handle() != b.Lookup(a.store());
}

inline bool operator ==(Handle a, const Object &b) {
  return a == b.handle();
}

inline bool operator !=(Handle a, const Object &b) {
  return a != b.handle();
}

inline bool operator ==(Handle a, const Name &b) {
  CHECK(!b.handle().IsNil()) << "Comparison with unresolved name";
  return a == b.handle();
}

inline bool operator !=(Handle a, const Name &b) {
  CHECK(!b.handle().IsNil()) << "Comparison with unresolved name";
  return a != b.handle();
}

inline bool operator ==(const Name &a, const Object &b) {
  return a.Lookup(b.store()) == b.handle();
}

inline bool operator !=(const Name &a, const Object &b) {
  return a.Lookup(b.store()) != b.handle();
}

inline bool operator ==(const Name &a, Handle b) {
  CHECK(!a.handle().IsNil()) << "Comparison with unresolved name";
  return a.handle() == b;
}

inline bool operator !=(const Name &a, Handle b) {
  CHECK(!a.handle().IsNil()) << "Comparison with unresolved name";
  return a.handle() != b;
}

inline bool operator ==(const Name &a, const Name &b) {
  CHECK(!a.handle().IsNil()) << "Comparison with unresolved name";
  CHECK(!b.handle().IsNil()) << "Comparison with unresolved name";
  return a.handle() == b.handle();
}

inline bool operator !=(const Name &a, const Name &b) {
  CHECK(!a.handle().IsNil()) << "Comparison with unresolved name";
  CHECK(!b.handle().IsNil()) << "Comparison with unresolved name";
  return a.handle() != b.handle();
}

}  // namespace sling

#endif  // SLING_FRAME_OBJECT_H_
<|MERGE_RESOLUTION|>--- conflicted
+++ resolved
@@ -151,21 +151,13 @@
 
 class SharedNames : public Names {
  public:
-<<<<<<< HEAD
-  ~SharedNames() { CHECK_EQ(refs_, 0); }
-
-=======
->>>>>>> db6b8723
   // Reference counting for shared names object.
   void AddRef() const { refs_.fetch_add(1); };
   void Release() const { if (refs_.fetch_sub(1) == 1) delete this; }
 
-<<<<<<< HEAD
-=======
  protected:
   ~SharedNames() { CHECK_EQ(refs_, 0); }
 
->>>>>>> db6b8723
  private:
   // Reference count.
   mutable std::atomic<int> refs_{1};
