--- conflicted
+++ resolved
@@ -211,16 +211,10 @@
   CHECK(info_.magic == MAGIC1 || info_.magic == MAGIC2)
       << "Not a record file: " << file->filename();
   CHECK_GE(input_.size(), info_.hdrlen);
-<<<<<<< HEAD
-  memcpy(&info_, input_.begin(), info_.hdrlen);
-  input_.consumed(info_.hdrlen);
-  position_ = info_.hdrlen;
-=======
   size_t hdrlen = info_.hdrlen;
   memcpy(&info_, input_.begin(), std::min(hdrlen, sizeof(FileHeader)));
   input_.consumed(hdrlen);
   position_ = hdrlen;
->>>>>>> ec6b156f
 
   // Get size of file. The index records are always at the end of the file.
   if (info_.index_start != 0) {
